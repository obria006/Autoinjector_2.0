# Autoinjector 2.0
![autoinjector_2_system](https://user-images.githubusercontent.com/60007263/207665344-35e8f56a-a40b-4dce-8dff-3479653bf2f0.png)
-------------
Autoinjector 2.0 is an updated iteration of the original Autoinjector system ([GitHub - Python3 branch](https://github.com/bsbrl/autoinjector/tree/Python3), [EMBO Journal Paper](https://www.embopress.org/doi/full/10.15252/embr.201947880)) designed for conducting automated microinjections in embryonic mouse brain tissue and human brain organoids. Autoinjector 2.0 improves upon the original Autoinjector by acheiving greater levels of automation via updated hardware, more sophisticted software control, and an upgraded user experience. The main improvements include:
- Zeiss microscope system with automated hardware features including computer controllable objective changer, optovar changer, reflector changer, focus controller, and stage. In addition, the transmitted light source and epifluorescence LED light source are computer controllable.
- Updated pressure control system with computer controllable option for high pressure unclogging of the microinjection needle.
- 3D microscope-manipulator calibration to enable 3D microinjection targetting without needing to update/revise the calibration when changing focus heights (as was required for the original Autoinjector).
- Neural network detection of microinjection needle tip for automated microscope-manipulator calibration process.
- Neural network detection of tissue and tissue edges for automated target annotation.
- Computer vision annotation tracking for accurate targetting during tissue displacement caused by micronjection.

Autoinjector 2.0 was developed at Human Technopole in Milan Italy from June 2022 to December 2022 for the [Taverna Group](https://humantechnopole.it/en/research-groups/taverna-group/). The goal in developing Autoinjector 2.0 was to further increase microinjection throughput (over the original Autoinjector) and accelerate the study of novel tissue types like human brain organoids.	These goals strive to enable more complex biological experiments requiring large numbers of injected cells in well-developed and nascent biological model systems.

As of December 2022, the Autoinjector 2.0 has been used to conduct microinjection of fluorescent dextran into embryonic mouse telencephalon and human brain organoids grown with Pasca and Lancaster protocols.

-------------

The Autoinjector 2.0 is a robotic, vision-guided platform for conducting automated microinjection along a user-specified trajectory in organotypic slices. Autoinjector 2.0 uses robotic control and computer vision to automate laborious and repetitive tasks of the manual microinjection process. This read me takes you through the system requirements and installation instructions. Consult the [user manual](/Autoinjector/docs/) for a more comprehensive explanation of the Autoinjector 2.0 system.

1. [System Requirements](https://github.com/obria006/Autoinjector_2.0#system-requirements)
	- [Hardware Requirements](https://github.com/obria006/Autoinjector_2.0#hardware-requirements)
	- [Software Requirements](https://github.com/obria006/Autoinjector_2.0#software-requirements)
2. [Install Instructions](https://github.com/obria006/Autoinjector_2.0#install-instructions)
3. [Running the Application](https://github.com/obria006/Autoinjector_2.0#running-the-application)
4. [Troubleshooting](https://github.com/obria006/Autoinjector_2.0#troubleshooting)
5. [License](https://github.com/obria006/Autoinjector_2.0#license)


## System requirements 

### Hardware Requirements
1. Computer (Windows 10 OS)
	- GPU is not necessary. While a GPU will increase speed of neural network detections, the computer used during development only used the CPU and was sufficiently speedy.
2. Arduino Uno
3. Zeiss Axio Observer 7 microscope with motorized objective changer, optovar changer, reflector changer, focus controller (Z-drive), and stage.
4. Microscope camera (tested with Hamamatsu Orca Flash 4.0)
	- A complete list of available cameras can be found at [Micro-Manager's device support](https://micro-manager.org/Device_Support). Additional cameras may be used (for instance the [Dage-MTI IR-2000](https://dagemti.com/products/cameras/ir-2000-camera/)), but additional custom Python software must be written to support these cameras. 
5. Sensapex uMp-4 4-axis micromanipulator. 
6. Custom pressure rig.
	- [EMBO Autoinjector Journal Paper](https://www.embopress.org/doi/full/10.15252/embr.201947880) for some details on pressure controller. Supplementary information includes info on pressure controller.
	- [Setting up and using the autopatcher for automated intracellular neural recording in vivo - Supplementary Data 4](https://www.ncbi.nlm.nih.gov/pmc/articles/PMC4877510/) for PCB files.

### Software Requirements
Autoinjector 2.0 has only been tested with Windows 10 using Python 3.9.13.
1. [Python 3.9.13 and Autoinjector software](https://github.com/obria006/Autoinjector_2.0#1-python-and-autoinjector-software)
2. [Arduino IDE](https://github.com/obria006/Autoinjector_2.0#2-arduino)
3. [Micromanager 2.0+](https://github.com/obria006/Autoinjector_2.0#3-micromanager)
4. [Zeiss ZEN Pro microscope software](https://github.com/obria006/Autoinjector_2.0#4-zen-interface)
5. [Your camera driver](https://github.com/obria006/Autoinjector_2.0#5-your-camera-driver)


## Install Instructions

Install the following software to operate the Autoinjector 2.0. It is highly recommended to create a virtual environment in which to install the Autoinjector 2.0 software.


### 1. Python and Autoinjector software
1. Download [Python 3.9.13](https://www.python.org/downloads/release/python-3913/) for Windows. For our 64-bit Windows 10 computer we downloaded the *"Windows installer (64-bit)"* file.

2. Launch the installer and follow the prompts to install Python on your computer.

3. (Optional but highly recommended) Create a Python 3.9.13 virtual environment to contain and manage the Autoinjector 2.0 files. A virtual environment is a way to compartmentalize Python projects, so that one project requiring certain software versions doesn't impact a project with different software version requirements. [Guidance for installing packages with pip and virtual environments.](https://packaging.python.org/en/latest/guides/installing-using-pip-and-virtual-environments/)

    - If you are unfamiliar with virtual environments, one method to create an environment is to run the following command in the Windows command prompt: `path-to-python-installation -m -venv path-to-create-env`. See [venv documentation](https://docs.python.org/3/library/venv.html) for more information. A "real-world" example of the command is:
	
    ```
    C:\Program Files\Python39\python.exe -m venv C:\Users\Public\Documents\Autoinjector_2
    ```
	
    - The above command uses the Python installation located at *"C:\Program Files\Python39\python.exe"* to create a virtual environment in a directory located at *"C:\Users\Public\Documents\Autoinjector_2"*.

4. (Required if using a virtual environment) Activate the virtual environment. See ["Activating a virtual environment"](https://packaging.python.org/en/latest/guides/installing-using-pip-and-virtual-environments/#activating-a-virtual-environment) for guidance. After this step, all the following commands must be in the Windows command prompt of an activated virtual environment (if using a virtual environment).
    
    - To activate the virtual environment you must run the "activate" file in the created virtual environment. To activate the virtual environment created above, run the following command in the Windows command prompt:
    ```
    C:\Users\Public\Documents\Autoinjector_2\Scripts\activate
    ```

5. Download the Autoinjector files from the GitHub.

    - (Option 1) Clone the repository to your virtual environment/desired directory.

    - (Option 2) Download a zip file of the code by clicking the green "Code" box in the upper right corner of the GitHub page and selecting "Download ZIP". After its downloaded, extract its contents to your virtual environment/desired directory.

6. Install the necessary dependencies of the Autoinjector project. In the Windows Command Prompt, ensure you are in an activated virtual environment (if you are using one), and make sure you are located in the virtual environment directory.
	- Your command prompt should look something like below. The `(Autoinjector_2)` means you are in an activated virtual environment named "Autoinjector_2". If the virtual environment wasn't activated, then you wouldn't see `(Autoinjector_2)`. The `C:\Users\Public\Documents\Autoinjector_2>` means that you are located at in the directory of *"C:\Users\Public\Documents\Autoinjector_2"*.
	```
	(Autoinjector_2) C:\Users\Public\Documents\Autoinjector_2>
	```

	- Navigate into the downloaded Autoinjectr folder with the command `cd Autoinjector`. Now your command prompt should look like:
	```
	(Autoinjector_2) C:\Users\Public\Documents\Autoinjector_2\Autoinjector>
	```

	- Finally you can install Autoinjector software with the following command. This will install the dependencies specified in the *"setup.py"* file and (more importantly) find the necessary packages within the Autoinjector folder:
	```
	python -m pip install .
	```

	- (Optional) To ensure you have the correct dependency versions run the following command:
	```
	python -m pip install -r requirements.txt
	```


### 2. Arduino
1. Download the arduino IDE windows installer [here](https://www.arduino.cc/en/software). For our 64-bit Windows 10 computer, we downloaded the file "Windows Win 10 and newer, 64 bits".

2. Launch the installer and follow installation instructions on screen.

3. Connect your arduino to your computer via USB.
4. In the downloaded Autoinjector folder, open the following file in the Arduino IDE: *"Autoinjector\src\pressure_control\arduino_pressure_control\arduino_pressure_control.ino"*.

3. Follow the instructions to identify your Arduino COM port and connect to the Arduino device to the Arduino IDE as shown in [this tutorial](https://www.arduino.cc/en/Guide/ArduinoUno#toc5). Take note of which COM port your Arduino is on i.e. COM3.

4. Upload the *"arduino_pressure_control.ino"* file to the Arduino device as shown in [this tutorial](https://www.arduino.cc/en/Guide/ArduinoUno#toc6).


### 3. Micromanager
1. Download the micromanager Windows installer [here](https://micro-manager.org/wiki/Download_Micro-Manager_Latest_Release). We downloaded the Micro-Manager 2.0.0 "Windows 64-bit" file.

2. Launch the installer and follow installation instructions on screen.
	- It is highly recommended that you install the file at *"C:/Program Files/Micro-Manager-2.0"*. You will need to reference the Micro-Manager file later when configuring the Autoinjector 2.0.
	* **Note: Your device interface version must match between your Micro-Manager installation and the installed pymmcore Python package version. Details are located at [pymmcore GitHub](https://github.com/micro-manager/pymmcore#matching-micro-manager-and-pymmcore-versions)**

### 4. Zen interface
**Note: Python interfaces with Zeiss ZEN software to control the automated movements of the microscope. This interface is achieved via the COM interface in Zeiss's [Open Application Development](https://github.com/zeiss-microscopy/OAD). Further info/guidance for the COM interface is available on the [OAD GitHub](https://github.com/zeiss-microscopy/OAD/tree/master/Interfaces/COM_interface)**

1. Ensure Zeiss ZEN Pro is installed on the computer. Likely this is already installed on the computer if you have the Zeiss microscope.

2. Download the *"regScripting_Release.bat"* file from Zeiss's [OAD GitHub](https://github.com/zeiss-microscopy/OAD/tree/master/Interfaces/COM_interface/Sourcecode_COM_Python). The file should be located in the OAD GitHub at *"/OAD/Interfaces/COM_interface/Sourcecode_COM_Python"*

3. Open the *"regScripting_Release.bat"* file in a text editor (like Notepad), and modify the paths of `dll-1` and `dll-2` to match the installation paths on your system.

4. Run *"regScripting_Release.bat"* as admin to make the ZEN commands available to Python. 


### 5. Your Camera Driver
**Note: This step might not be necessary. This step was included in the [Autoinjector 1.0 GitHub - master branch](https://github.com/bsbrl/autoinjector), but I didn't actually follow this steps for Autoinjector 2.0. However, the microscope and camera system that I used to develop Autoinjector 2.0 were configured by a Zeiss technician, so they could have installed the camera driver before I arrived.**

From Autinjector 1.0: 
> Follow the instructions for your camera driver install. In our work we have used the [Hamamatsu Orca Camera](https://www.hamamatsu.com/us/en/product/type/C13440-20CU/index.html) and [Photometrics Cool Snap Dyno PVCam](https://www.photometrics.com/products/ccdcams/coolsnap-dyno.php)

## Running the application
Once you've installed the above software, you are ready to run the Autoinjector 2.0 application. To run the application you must run *"configure_autoinjector.py"* (or *"application_minimal.py"* but this will prompt you to open *"configure_autoinjector.py"* if you haven't completed the configuration yet). Run the *"configure_autoinjector.py"* script with the following command in the command prompt: `path-to-virtual-environment-python path-to-configure_autoinjector.py`. A real world example is shown below:

```
C:/Users/Public/Documents/envs/Autoinjector_2/Scripts/python.exe C:/Users/Public/Documents/envs/Autoinjector_2/Autoinjector/configure_autoinjector.py
```

This command means use the Python installed at *"C:/Users/Public/Documents/envs/Autoinjector_2/Scripts/python.exe"* (which is in the virtual environment where you installed the necessary packages) to run the *"C:/Users/Public/Documents/envs/Autoinjector_2/Autoinjector/configure_autoinjector.py"* file.

<<<<<<< HEAD
The *"configure_autoinjector.py"* will open a user interface where you will need to specify several important parameters that dictate how the Autoinjector system operates. See the [user manual](/Autoinjector/docs/Autoinjector%202.0%20Manual%20v1.0.pdf) for more information about the configuration app. After you enter the parameters, click "Save Configuration" and "Open Autoinjector". If everything is installed correctly, and you specified the correct parameters in the configuration, then the main Autoinjector 2.0 application will open.
=======
The *"configure_autoinjector.py"* will open a user interface where you will need to specify several important parameters that dictate how the Autoinjector system operates (shown below). See the user manual for more information about the configuration app. After you enter the parameters, click "Save Configuration" and "Open Autoinjector". If everything is installed correctly, and you specified the correct parameters in the configuration, then the main Autoinjector 2.0 application will open.

![configuration_app](https://user-images.githubusercontent.com/60007263/207665541-240e6fed-a621-4639-961c-5ac0d71ed19d.png)

>>>>>>> ddf7b3ef

Once you saved the configuration, you can directly open the Autoinjector 2.0 app (and bypass the configuration app) by running *"application_minimal.py"*. A real world example of this command is shown below:

```
C:/Users/Public/Documents/envs/Autoinjector_2/Scripts/python.exe C:/Users/Public/Documents/envs/Autoinjector_2/Autoinjector/application_minimal.py
```

## Troubleshooting

### Sensapex Issues
**TLDR: If you have sensapex issues try `pip install sensapex==1.22.7`.**

There are some known issues with some versions of the sensapex Python package (but I haven't encountered issues with version 1.22.7). Start with pip installing the sensapex package as detailed above (this automatically happens during the `python -m pip install .` step in [Python 3.9.13 and Autoinjector software](https://github.com/obria006/Autoinjector_2.0#1-python-and-autoinjector-software) installation). 

1. First issue: pip installing the sensapex package (for package versions<=1.22.6) may result in an incomplete installation (a missing piece of software).

	- Follow the guidance in this [GitHub issue](https://github.com/sensapex/sensapex-py/issues/9) to properly install the Sensapex package. 
		- Long story short, to complete the installation, you must download the 1.022 binaries from [Sensapex](http://dist.sensapex.com/misc/um-sdk/latest/) and place the *"libum.dll"* file in the sensapex package folder containing *"sensapex.py"* (i.e. *"/python-installation-path/Lib/site-packages/sensapex"*)

2. Second issue: pip installing sensapex version 1.22.8 simply wouldn't install. 1.22.8 is the most recent at the time of writing this on December 14, 2022.  So `pip install sensapex==1.22.7` to revert to the previous version.

### Micro-Manager Python Package (pymmcore)
Your device interface version must match between your Micro-Manager installation and the installed pymmcore Python package version. Details are located at [pymmcore GitHub](https://github.com/micro-manager/pymmcore#matching-micro-manager-and-pymmcore-versions).

If you keep getting an error in the user interface that says your getting a camera error, but you know that everything is correct (camera is turned on and connected with computer) it may be a symptom of the version error. I've pinned the pymmcore dependency that worked for me in setup.py to overcome this issue at Human Technopole.

## License
This work is lisenced under the MIT lisence. See LISENCE.txt for additional information.  <|MERGE_RESOLUTION|>--- conflicted
+++ resolved
@@ -151,14 +151,10 @@
 
 This command means use the Python installed at *"C:/Users/Public/Documents/envs/Autoinjector_2/Scripts/python.exe"* (which is in the virtual environment where you installed the necessary packages) to run the *"C:/Users/Public/Documents/envs/Autoinjector_2/Autoinjector/configure_autoinjector.py"* file.
 
-<<<<<<< HEAD
-The *"configure_autoinjector.py"* will open a user interface where you will need to specify several important parameters that dictate how the Autoinjector system operates. See the [user manual](/Autoinjector/docs/Autoinjector%202.0%20Manual%20v1.0.pdf) for more information about the configuration app. After you enter the parameters, click "Save Configuration" and "Open Autoinjector". If everything is installed correctly, and you specified the correct parameters in the configuration, then the main Autoinjector 2.0 application will open.
-=======
-The *"configure_autoinjector.py"* will open a user interface where you will need to specify several important parameters that dictate how the Autoinjector system operates (shown below). See the user manual for more information about the configuration app. After you enter the parameters, click "Save Configuration" and "Open Autoinjector". If everything is installed correctly, and you specified the correct parameters in the configuration, then the main Autoinjector 2.0 application will open.
+The *"configure_autoinjector.py"* will open a user interface where you will need to specify several important parameters that dictate how the Autoinjector system operates (shown below). See the [user manual](/Autoinjector/docs/Autoinjector%202.0%20Manual%20v1.0.pdf) for more information about the configuration app. After you enter the parameters, click "Save Configuration" and "Open Autoinjector". If everything is installed correctly, and you specified the correct parameters in the configuration, then the main Autoinjector 2.0 application will open.
 
 ![configuration_app](https://user-images.githubusercontent.com/60007263/207665541-240e6fed-a621-4639-961c-5ac0d71ed19d.png)
 
->>>>>>> ddf7b3ef
 
 Once you saved the configuration, you can directly open the Autoinjector 2.0 app (and bypass the configuration app) by running *"application_minimal.py"*. A real world example of this command is shown below:
 
